import numpy as np
import scipy.stats as ss
import itertools as it
from statsmodels.sandbox.stats.multicomp import multipletests
from statsmodels.stats.multicomp import pairwise_tukeyhsd
from statsmodels.stats.libqsturng import psturng
from pandas import DataFrame, Categorical

def posthoc_conover(x, val_col = None, group_col = None, p_adjust = None, sort = True):

    '''Post-hoc pairwise test for multiple comparisons of mean rank sums
    (Conover's test). May be used after Kruskal-Wallis one-way analysis of
    variance by ranks to do pairwise comparisons.

        Parameters
        ----------
        x : array_like or pandas DataFrame object
            An array, any object exposing the array interface or a pandas DataFrame.
            Array must be two-dimensional. Second dimension may vary,
            i.e. groups may have different lengths.

        val_col : str, optional
            Must be specified if x is a pandas DataFrame object.
            The name of a column that contains values.

        group_col : str, optional
            Must be specified if x is a pandas DataFrame object.
            The name of a column that contains group names.

        p_adjust : str, optional
            Method for adjusting p values. See statsmodels.sandbox.stats.multicomp
            for details. Available methods are:
                'bonferroni' : one-step correction
                'sidak' : one-step correction
                'holm-sidak' : step-down method using Sidak adjustments
                'holm' : step-down method using Bonferroni adjustments
                'simes-hochberg' : step-up method  (independent)
                'hommel' : closed method based on Simes tests (non-negative)
                'fdr_bh' : Benjamini/Hochberg  (non-negative)
                'fdr_by' : Benjamini/Yekutieli (negative)
                'fdr_tsbh' : two stage fdr correction (non-negative)
                'fdr_tsbky' : two stage fdr correction (non-negative)

        sort : bool, optional
            Specifies whether to sort DataFrame by group_col or not. Recommended
            unless you sort your data manually.

        Returns
        -------
        Numpy ndarray if x is an array-like object else pandas DataFrame of p values.

        Notes
        -----
        A tie correction are employed according to Conover (1979).

        References
        ----------
        W. J. Conover and R. L. Iman (1979), On multiple-comparisons procedures, Tech. Rep. LA-7677-MS, Los Alamos Scientific Laboratory.

        Examples
        --------

        >>> x = [[1,2,3,5,1], [12,31,54, np.nan], [10,12,6,74,11]]
        >>> ph.posthoc_conover(x, p_adjust = 'holm')
        array([[-1.        ,  0.00119517,  0.00278329],
               [ 0.00119517, -1.        ,  0.18672227],
               [ 0.00278329,  0.18672227, -1.        ]])

    '''

    def compare_conover(i, j):
        diff = np.abs(x_ranks_avg[i] - x_ranks_avg[j])
        B = (1. / x_lens[i] + 1. / x_lens[j])
        D = (x_len_overall - 1. - H) / (x_len_overall - x_len)
        t_value = diff / np.sqrt(S2 * B * D)
        p_value = 2. * (1. - ss.t.cdf(np.abs(t_value), df = x_len_overall - x_len))
        return p_value

    def get_ties(x):
        x_sorted = np.array(np.sort(x))
        tie_sum = 0
        pos = 0
        while pos < x_len_overall:
            n_ties = len(x_sorted[x_sorted == x_sorted[pos]])
            pos = pos + n_ties
            if n_ties > 1:
                tie_sum += n_ties ** 3. - n_ties
        c = np.min([1., 1. - tie_sum / (x_len_overall ** 3. - x_len_overall)])
        return c

    if isinstance(x, DataFrame):
        if not sort:
            x[group_col] = Categorical(x[group_col], categories=x[group_col].unique(), ordered=True)

        x.sort_values(by=[group_col, val_col], ascending=True, inplace=True)
        x_len = x[group_col].unique().size
        x_lens = x.groupby(by=group_col)[val_col].count().values
        x_flat = x[val_col].values
        x_lens_cumsum = np.insert(np.cumsum(x_lens), 0, 0)[:-1]
        x_grouped = np.array([x_flat[j:j + x_lens[i]] for i, j in enumerate(x_lens_cumsum)])

    else:
        x = np.array(x)
        x_grouped = np.array([np.asarray(a)[~np.isnan(a)] for a in x])
        x_flat = np.concatenate(x_grouped)
        x_len = len(x_grouped)
        x_lens = np.asarray([len(a) for a in x_grouped])
        x_lens_cumsum = np.insert(np.cumsum(x_lens), 0, 0)[:-1]

    x_len_overall = len(x_flat)

    if any(x_lens == 0):
        raise ValueError("All groups must contain data")

    x_ranks = ss.rankdata(x_flat)
    x_ranks_grouped = np.array([x_ranks[j:j + x_lens[i]] for i, j in enumerate(x_lens_cumsum)])
    x_ranks_avg = [np.mean(z) for z in x_ranks_grouped]
    x_ties = get_ties(x_ranks) #ss.tiecorrect(x_ranks)

    H = ss.kruskal(*x_grouped)[0]

    if x_ties == 1:
        S2 = x_len_overall * (x_len_overall + 1.) / 12.
    else:
        S2 = (1. / (x_len_overall - 1.)) * (np.sum(x_ranks ** 2.) - (x_len_overall * (((x_len_overall + 1.)**2.) / 4.)))

    vs = np.arange(x_len, dtype=np.float)[:,None].T.repeat(x_len, axis=0)
    tri_upper = np.triu_indices(vs.shape[0], 1)
    tri_lower = np.tril_indices(vs.shape[0], -1)
    vs[:,:] = 0

    combs = it.combinations(range(x_len), 2)

    for i,j in combs:
        vs[i, j] = compare_conover(i, j)

    if p_adjust:
        vs[tri_upper] = multipletests(vs[tri_upper], method = p_adjust)[1]
    vs[tri_lower] = vs.T[tri_lower]
    np.fill_diagonal(vs, -1)

    if isinstance(x, DataFrame):
        groups_unique = x[group_col].unique()
        return DataFrame(vs, index=groups_unique, columns=groups_unique)
    else:
        return vs

def posthoc_dunn(x, val_col = None, group_col = None, p_adjust = None, sort = True):

    '''Post-hoc pairwise test for multiple comparisons of mean rank sums
    (Dunn's test). May be used after Kruskal-Wallis one-way analysis of
    variance by ranks to do pairwise comparisons.

        Parameters
        ----------
        x : array_like or pandas DataFrame object
            An array, any object exposing the array interface or a pandas DataFrame.
            Array must be two-dimensional. Second dimension may vary,
            i.e. groups may have different lengths.

        val_col : str, optional
            Must be specified if x is a pandas DataFrame object.
            The name of a column that contains values.

        group_col : str, optional
            Must be specified if x is a pandas DataFrame object.
            The name of a column that contains group names.

        p_adjust : str, optional
            Method for adjusting p values. See statsmodels.sandbox.stats.multicomp
            for details. Available methods are:
                'bonferroni' : one-step correction
                'sidak' : one-step correction
                'holm-sidak' : step-down method using Sidak adjustments
                'holm' : step-down method using Bonferroni adjustments
                'simes-hochberg' : step-up method  (independent)
                'hommel' : closed method based on Simes tests (non-negative)
                'fdr_bh' : Benjamini/Hochberg  (non-negative)
                'fdr_by' : Benjamini/Yekutieli (negative)
                'fdr_tsbh' : two stage fdr correction (non-negative)
                'fdr_tsbky' : two stage fdr correction (non-negative)

        sort : bool, optional
            Specifies whether to sort DataFrame by group_col or not. Recommended
            unless you sort your data manually.

        Returns
        -------
        Numpy ndarray if x is an array-like object else pandas DataFrame of p values.

        Notes
        -----
        A tie correction will be employed according to Glantz (2012).

        References
        ----------
        O.J. Dunn (1964). Multiple comparisons using rank sums. Technometrics, 6, 241-252.
        S.A. Glantz (2012), Primer of Biostatistics. New York: McGraw Hill.

        Examples
        --------

        >>> x = [[1,2,3,5,1], [12,31,54, np.nan], [10,12,6,74,11]]
        >>> ph.posthoc_dunn(x, p_adjust = 'holm')
        array([[-1.          0.01764845  0.04131415]
               [ 0.01764845 -1.          0.45319956]
               [ 0.04131415  0.45319956 -1.        ]])

    '''

    def compare_dunn(i, j):
        diff = np.abs(x_ranks_avg[i] - x_ranks_avg[j])
        A = x_len_overall * (x_len_overall + 1.) / 12.
        B = (1. / x_lens[i] + 1. / x_lens[j])
        z_value = diff / np.sqrt((A - x_ties) * B)
        p_value = 2. * (1. - ss.norm.cdf(np.abs(z_value)))
        return p_value

    def get_ties(x):
        x_sorted = np.array(np.sort(x))
        tie_sum = 0
        pos = 0
        while pos < x_len_overall:
            n_ties = len(x_sorted[x_sorted == x_sorted[pos]])
            pos = pos + n_ties
            if n_ties > 1:
                tie_sum += n_ties ** 3 - n_ties
        c = tie_sum / (12 * (x_len_overall - 1))
        return c

    if isinstance(x, DataFrame):
        if not sort:
            x[group_col] = Categorical(x[group_col], categories=x[group_col].unique(), ordered=True)

        x.sort_values(by=[group_col, val_col], ascending=True, inplace=True)
        x_len = x[group_col].unique().size
        x_lens = x.groupby(by=group_col)[val_col].count().values
        x_flat = x[val_col].values

    else:
        x = np.array(x)
        x = np.array([np.asarray(a)[~np.isnan(a)] for a in x])
        x_flat = np.concatenate(x)
        x_len = len(x)
        x_lens = np.asarray([len(a) for a in x])

    x_len_overall = len(x_flat)

    if any(x_lens == 0):
        raise ValueError("All groups must contain data")

    x_lens_cumsum = np.insert(np.cumsum(x_lens), 0, 0)[:-1]
    x_ranks = ss.rankdata(x_flat)
    x_ranks_grouped = np.array([x_ranks[j:j + x_lens[i]] for i, j in enumerate(x_lens_cumsum)])
    x_ranks_avg = [np.mean(z) for z in x_ranks_grouped]
    x_ties = get_ties(x_ranks)

    vs = np.arange(x_len, dtype=np.float)[:,None].T.repeat(x_len, axis=0)
    combs = it.combinations(range(x_len), 2)

    tri_upper = np.triu_indices(vs.shape[0], 1)
    tri_lower = np.tril_indices(vs.shape[0], -1)
    vs[:,:] = 0

    for i,j in combs:
        vs[i, j] = compare_dunn(i, j)

    if p_adjust:
        vs[tri_upper] = multipletests(vs[tri_upper], method = p_adjust)[1]

    vs[tri_lower] = vs.T[tri_lower]
    np.fill_diagonal(vs, -1)

    if isinstance(x, DataFrame):
        groups_unique = x[group_col].unique()
        return DataFrame(vs, index=groups_unique, columns=groups_unique)
    else:
        return vs

def posthoc_nemenyi(x, val_col = None, group_col = None,  dist = 'chi', p_adjust = None, sort = True):

    '''Post-hoc pairwise test for multiple comparisons of mean rank sums
    (Nemenyi's test). May be used after Kruskal-Wallis one-way analysis of
    variance by ranks to do pairwise comparisons.

        Parameters
        ----------
        x : array_like or pandas DataFrame object
            An array, any object exposing the array interface or a pandas
            DataFrame. Array must be two-dimensional. Second dimension may vary,
            i.e. groups may have different lengths.

        val_col : str, optional
            Must be specified if x is a pandas DataFrame object. The name of
            a column that contains values.

        group_col : str, optional
            Must be specified if x is a pandas DataFrame object. The name of
            a column that contains group names.

        dist : str, optional
            Method for determining the p value. The default distribution is "chi"
            (chi-squared), else "tukey" (studentized range).

        p_adjust : str, optional
            Method for adjusting p values. See statsmodels.sandbox.stats.multicomp for details. Available methods are:
                'bonferroni' : one-step correction
                'sidak' : one-step correction
                'holm-sidak' : step-down method using Sidak adjustments
                'holm' : step-down method using Bonferroni adjustments
                'simes-hochberg' : step-up method  (independent)
                'hommel' : closed method based on Simes tests (non-negative)
                'fdr_bh' : Benjamini/Hochberg  (non-negative)
                'fdr_by' : Benjamini/Yekutieli (negative)
                'fdr_tsbh' : two stage fdr correction (non-negative)
                'fdr_tsbky' : two stage fdr correction (non-negative)

        sort : bool, optional
            Specifies whether to sort DataFrame by group_col or not. Recommended
            unless you sort your data manually.

        Returns
        -------
        Numpy ndarray if x is an array-like object else pandas DataFrame of p values.

        Notes
        -----
        A tie correction will be employed according to Glantz (2012).

        References
        ----------
        Lothar Sachs (1997), Angewandte Statistik. Berlin: Springer. Pages: 395-397, 662-664.

        Examples
        --------

        >>> x = [[1,2,3,5,1], [12,31,54, np.nan], [10,12,6,74,11]]
        >>> ph.posthoc_nemenyi(x, p_adjust = 'holm')
        array([[-1.        ,  0.06618715,  0.13541729]
               [ 0.06618715, -1.        ,  0.75361555]
               [ 0.13541729,  0.75361555, -1.        ]])

    '''

    def compare_stats_chi(i, j):
        diff = np.abs(x_ranks_avg[i] - x_ranks_avg[j])
        A = x_len_overall * (x_len_overall + 1) / 12.
        B = (1. / x_lens[i] + 1. / x_lens[j])
        chi = diff ** 2 / (A * B)
        return chi

    def compare_stats_tukey(i, j):
        diff = np.abs(x_ranks_avg[i] - x_ranks_avg[j])
        B = (1. / x_lens[i] + 1. / x_lens[j])
        q = diff / np.sqrt((x_len_overall * (x_len_overall + 1) / 12.) * B)
        return q

    def get_ties(x):
        x_sorted = np.array(np.sort(x))
        tie_sum = 0
        pos = 0
        while pos < x_len_overall:
            n_ties = len(x_sorted[x_sorted == x_sorted[pos]])
            pos = pos + n_ties
            if n_ties > 1:
                tie_sum += n_ties ** 3 - n_ties
        c = np.min([1., 1. - tie_sum / (x_len_overall ** 3 - x_len_overall)])
        return c

    if isinstance(x, DataFrame):
        if not sort:
            x[group_col] = Categorical(x[group_col], categories=x[group_col].unique(), ordered=True)

        x.sort_values(by=[group_col, val_col], ascending=True, inplace=True)
        x_len = x[group_col].unique().size
        x_lens = x.groupby(by=group_col)[val_col].count().values
        x_flat = x[val_col].values

    else:
        x = np.array(x)
        x = np.array([np.asarray(a)[~np.isnan(a)] for a in x])
        x_flat = np.concatenate(x)
        x_len = len(x)
        x_lens = np.asarray([len(a) for a in x])

    x_len_overall = len(x_flat)

    if any(x_lens == 0):
        raise ValueError("All groups must contain data")

    x_lens_cumsum = np.insert(np.cumsum(x_lens), 0, 0)[:-1]
    x_ranks = ss.rankdata(x_flat)
    x_ranks_grouped = np.array([x_ranks[j:j + x_lens[i]] for i, j in enumerate(x_lens_cumsum)])
    x_ranks_avg = [np.mean(z) for z in x_ranks_grouped]
    x_ties = get_ties(x_ranks)

    vs = np.arange(x_len, dtype=np.float)[:,None].T.repeat(x_len, axis=0)
    combs = it.combinations(range(x_len), 2)

    tri_upper = np.triu_indices(vs.shape[0], 1)
    tri_lower = np.tril_indices(vs.shape[0], -1)
    vs[:,:] = 0

    if dist == 'chi':
        for i,j in combs:
            vs[i, j] = compare_stats_chi(i, j) / x_ties

        vs[tri_upper] = 1 - ss.chi2.cdf(vs[tri_upper], x_len - 1)
        if p_adjust:
            vs[tri_upper] = multipletests(vs[tri_upper], method = p_adjust)[1]

    elif dist == 'tukey':
        for i,j in combs:
            vs[i, j] = compare_stats_tukey(i, j) * np.sqrt(2)

        vs[tri_upper] = psturng(vs[tri_upper], x_len, np.inf)
        if p_adjust:
            vs[tri_upper] = multipletests(vs[tri_upper], method = p_adjust)[1]

    vs[tri_lower] = vs.T[tri_lower]
    np.fill_diagonal(vs, -1)

    if isinstance(x, DataFrame):
        groups_unique = x[group_col].unique()
        return DataFrame(vs, index=groups_unique, columns=groups_unique)
    else:
        return vs

<<<<<<< HEAD

def posthoc_durbin(x, y_col = None, block_col = None, group_col = None, melted = True, sort = False, p_adjust = None):
=======
def posthoc_durbin(x, y_col = None, block_col = None, group_col = None, melted = False, sort = False, p_adjust = None):
>>>>>>> 8091b0ca

    '''Pairwise post-hoc test for multiple comparisons of rank sums according to
    Durbin and Conover for a two-way balanced incomplete block design (BIBD).

        Parameters
        ----------
        x : array_like or pandas DataFrame object
            An array, any object exposing the array interface or a pandas
            DataFrame.

            If x is an array and melted is set to True (default), the length
            of the second dimension must be equal to three. Furthermore,
            y_col, block_col and group_col must be set to int and specify
            index of column containing elements of correspondary type.
            If x is an array and melted is set to False, x is a typical for
            block design matrix, i.e. rows are blocks, and columns are groups.
            In this case you do not need to specify col arguments.

            If x is a Pandas DataFrame and melted is set to True (default),
            y_col, block_col and group_col must specify columns names (strings).
            index of column containing elements of correspondary type.

        y_col : str or int
            Must be specified if x is a pandas DataFrame object. The name of
            a column that contains y data.

        block_col : str or int
            Must be specified if x is a pandas DataFrame object. The name of
            a column that contains block names.

        group_col : str or int
            Must be specified if x is a pandas DataFrame object. The name of
            a column that contains group names.

        melted : bool, optional
            Specifies if data are given as melted columns "y", "blocks", and
            "groups".

        sort : bool, optional
            If True, sort data by block and group columns.

        p_adjust : str, optional
            Method for adjusting p values. See statsmodels.sandbox.stats.multicomp for details. Available methods are:
                'bonferroni' : one-step correction
                'sidak' : one-step correction
                'holm-sidak' : step-down method using Sidak adjustments
                'holm' : step-down method using Bonferroni adjustments
                'simes-hochberg' : step-up method  (independent)
                'hommel' : closed method based on Simes tests (non-negative)
                'fdr_bh' : Benjamini/Hochberg  (non-negative)
                'fdr_by' : Benjamini/Yekutieli (negative)
                'fdr_tsbh' : two stage fdr correction (non-negative)
                'fdr_tsbky' : two stage fdr correction (non-negative)

        Returns
        -------
        Numpy ndarray if x is an array-like object else pandas DataFrame of p values.

        Notes
        -----


        References
        ----------
        W. J. Conover and R. L. Iman (1979), On multiple-comparisons procedures,
              Tech. Rep. LA-7677-MS, Los Alamos Scientific Laboratory.
        W. J. Conover (1999), Practical nonparametric Statistics, 3rd. Edition, Wiley.

        Examples
        --------
        >>> x = np.array([[10,53,13,27], [59,36,87,23], [76,45,23,12]])
        >>> ph.posthoc_durbin(x)

    '''

    def compare_stats(i, j):
        dif = np.abs(Rj[i] - Rj[j])
        tval = dif / denom
        pval = 2. * (1. - ss.t.cdf(np.abs(tval), df = df))
        return pval

    if isinstance(x, DataFrame):
        if melted and not all([block_col, group_col, y_col]):
            raise ValueError('block_col, group_col, y_col should be explicitly specified if using melted pandas.DataFrame')

        if not melted:
            group_col = group_col if group_col else 'groups'
            block_col = block_col if block_col else 'blocks'
            y_col = y_col if y_col else 'y'
            x.melt(id_vars=block_col, var_name=group_col, value_name=y_col)

        if not sort:
            x[group_col] = Categorical(x[group_col], categories=x[group_col].unique(), ordered=True)
            x[block_col] = Categorical(x[block_col], categories=x[block_col].unique(), ordered=True)

        x.sort_values(by=[block_col, group_col], ascending=True, inplace=True)

    else:
<<<<<<< HEAD
        x = np.array(x)
        x = DataFrame(x, index=np.arange(x.shape[0]), columns=np.arange(x.shape[1]))

        if not melted:
            group_col = group_col if group_col else 'groups'
            block_col = block_col if block_col else 'blocks'
            y_col = y_col if y_col else 'y'

            x.columns.name = group_col
            x.index.name = block_col
            x = x.reset_index().melt(id_vars=block_col, var_name=group_col, value_name=y_col)
        else:
            x.columns[group_col] = 'groups'
            x.columns[block_col] = 'blocks'
            x.columns[y_col] = 'y'
            group_col = 'groups'
            block_col = 'blocks'
            y_col = 'y'

=======
        group_col = group_col if group_col else 'groups'
        block_col = block_col if block_col else 'blocks'
        y_col = y_col if y_col else 'y'
        x = np.array(x)
>>>>>>> 8091b0ca

        if not melted:
            x = DataFrame(x, index=np.arange(x.shape[0])+1, columns=np.arange(x.shape[1])+1)
            x.columns.name = group_col
            x.index.name = block_col
            x = x.reset_index().melt(id_vars=block_col, var_name=group_col, value_name=y_col)
        else:
            x = DataFrame(x, index=np.arange(x.shape[0])+1, columns=[y_col, block_col, group_col])

    groups = x[group_col].unique()
    t = groups.size
    b = x[block_col].unique().size
    r = b
    k = t
    x['y_ranked'] = x.groupby(block_col)[y_col].rank()
    Rj = x.groupby(group_col)['y_ranked'].sum()
    A = (x['y_ranked'] ** 2).sum()
    C = (b * k * (k + 1) ** 2) / 4.
    D = (Rj ** 2).sum() - r * C
    T1 = (t - 1) / (A - C) * D
    denom = np.sqrt(((A - C) * 2 * r) / (b * k - b - t + 1) * (1 - T1 / (b * (k -1))))
    df = b * k - b - t + 1

    vs = np.arange(t, dtype=np.float)[:,None].T.repeat(t, axis=0)
    combs = it.combinations(groups, 2)

    tri_upper = np.triu_indices(vs.shape[0], 1)
    tri_lower = np.tril_indices(vs.shape[0], -1)
    vs[:,:] = 0

    for i, j in combs:
        vs[i, j] = compare_stats(i, j)

    if p_adjust:
        vs[tri_upper] = multipletests(vs[tri_upper], method = p_adjust)[1]

    vs[tri_lower] = vs.T[tri_lower]
    np.fill_diagonal(vs, -1)

    if isinstance(x, DataFrame):
        groups_unique = x[group_col].unique()
        return DataFrame(vs, index=groups_unique, columns=groups_unique)
    else:
        return vs

def posthoc_vanwaerden(x, val_col = None, group_col = None, sort = False, p_adjust = None):

    '''Calculate pairwise multiple comparisons between group levels
    according to van der Waerden.

        Parameters
        ----------
        x : array_like or pandas DataFrame object
            An array, any object exposing the array interface or a pandas
            DataFrame. Array must be two-dimensional. Second dimension may vary,
            i.e. groups may have different lengths.

        val_col : str, optional
            Must be specified if x is a pandas DataFrame object. The name of
            a column that contains quantitative data.

        group_col : str, optional
            Must be specified if x is a pandas DataFrame object. The name of
            a column that contains group names.

        sort : bool, optional
            If True, sort data by block and group columns.

        p_adjust : str, optional
            Method for adjusting p values. See statsmodels.sandbox.stats.multicomp for details. Available methods are:
                'bonferroni' : one-step correction
                'sidak' : one-step correction
                'holm-sidak' : step-down method using Sidak adjustments
                'holm' : step-down method using Bonferroni adjustments
                'simes-hochberg' : step-up method  (independent)
                'hommel' : closed method based on Simes tests (non-negative)
                'fdr_bh' : Benjamini/Hochberg  (non-negative)
                'fdr_by' : Benjamini/Yekutieli (negative)
                'fdr_tsbh' : two stage fdr correction (non-negative)
                'fdr_tsbky' : two stage fdr correction (non-negative)

        Returns
        -------
        Numpy ndarray if x is an array-like object else pandas DataFrame of p values.

        Notes
        -----
        For one-factorial designs with samples that do not meet the assumptions
        for one-way-ANOVA and subsequent post-hoc tests, the van der Waerden test
        vanWaerden.test using normal scores can be employed. Provided that
        significant differences were detected by this global test, one may be
        interested in applying post-hoc tests according to van der Waerden
        for pairwise multiple comparisons of the group levels.

        There is no tie correction applied in this function.

        References
        ----------
        W. J. Conover and R. L. Iman (1979), On multiple-comparisons procedures,
              Tech. Rep. LA-7677-MS, Los Alamos Scientific Laboratory.

        Examples
        --------
        >>> x = np.array([[10,'a'], [59,'a'], [76,'b'], [10, 'b']])
        >>> ph.posthoc_vanwaerden(x)

    '''

    def compare_stats(i, j):
        dif = np.abs(A[i] - A[j])
        B = 1 / nj[i] + 1 / nj[j]
        tval = dif / np.sqrt(s2 * (n - 1 - sts)/(n - k) * B))
        pval = 2. * (1. - ss.t.cdf(np.abs(tval), df = n - k))
        return pval

    if isinstance(x, DataFrame):
        if not all([group_col, val_col]):
            raise ValueError('group_col, val_col should be explicitly specified if using pandas.DataFrame')

        if not sort:
            x[group_col] = Categorical(x[group_col], categories=x[group_col].unique(), ordered=True)

        x.sort_values(by=[group_col], ascending=True, inplace=True)

    else:
        group_col = group_col if group_col else 'groups'
        val_col = val_col if val_col else 'y'

        x = np.array(x)
        x = DataFrame(x, index=np.arange(x.shape[0])+1, columns=[val_col, group_col])
        x.columns.name = group_col

    n = x[val_col].size
    k = x[group_col].unique().size
    r = ss.rankdata(x[val_col])
    x['z_scores'] = ss.norm.ppf(r / (n + 1))

    aj = x.groupby(group_col)[val_col].sum()
    nj = x.groupby(group_col)[val_col].count()
    s2 = (1 / (n - 1)) * (x['z_scores'] ** 2).sum()
    sts = (1 / s2) * np.sum(aj ** 2 / nj)
    param = k - 1
    A = aj / nj
    t = x[group_col].unique()

    vs = np.arange(t, dtype=np.float)[:,None].T.repeat(t, axis=0)
    combs = it.combinations(t, 2)

    tri_upper = np.triu_indices(vs.shape[0], 1)
    tri_lower = np.tril_indices(vs.shape[0], -1)
    vs[:,:] = 0

    for i, j in combs:
        vs[i, j] = compare_stats(i, j)

    if p_adjust:
        vs[tri_upper] = multipletests(vs[tri_upper], method = p_adjust)[1]

    vs[tri_lower] = vs.T[tri_lower]
    np.fill_diagonal(vs, -1)

    if isinstance(x, DataFrame):
        groups_unique = x[group_col].unique()
        return DataFrame(vs, index=groups_unique, columns=groups_unique)
    else:
        return vs

def posthoc_ttest(x, val_col = None, group_col = None, pool_sd = False, equal_var = True, p_adjust = None, sort = True):

    '''Pairwise T test for multiple comparisons of independent groups. May be
    used after ordinary ANOVA to do pairwise comparisons.

        Parameters
        ----------
        x : array_like or pandas DataFrame object
            An array, any object exposing the array interface or a pandas
            DataFrame. Array must be two-dimensional. Second dimension may
            vary, i.e. groups may have different lengths.

        val_col : str, optional
            Must be specified if x is a pandas DataFrame object.
            The name of a column that contains values.

        group_col : str, optional
            Must be specified if x is a pandas DataFrame object.
            The name of a column that contains group names.

        equal_var : bool, optional
            If True (default), perform a standard independent test
            that assumes equal population variances [1]_.
            If False, perform Welch's t-test, which does not assume equal
            population variance [2]_.

        pool_sd : bool, optional
            Calculate a common SD for all groups and use that for all
            comparisons (this can be useful if some groups are small).
            This method does not actually call scipy ttest_ind() function,
            so extra arguments are ignored. Default is False.

        p_adjust : str, optional
            Method for adjusting p values.
            See statsmodels.sandbox.stats.multicomp for details.
            Available methods are:
                'bonferroni' : one-step correction
                'sidak' : one-step correction
                'holm-sidak' : step-down method using Sidak adjustments
                'holm' : step-down method using Bonferroni adjustments
                'simes-hochberg' : step-up method  (independent)
                'hommel' : closed method based on Simes tests (non-negative)
                'fdr_bh' : Benjamini/Hochberg  (non-negative)
                'fdr_by' : Benjamini/Yekutieli (negative)
                'fdr_tsbh' : two stage fdr correction (non-negative)
                'fdr_tsbky' : two stage fdr correction (non-negative)

        sort : bool, optional
            Specifies whether to sort DataFrame by group_col or not. Recommended
            unless you sort your data manually.

        Returns
        -------
        Numpy ndarray if x is an array-like object else pandas DataFrame of p values.

        References
        ----------

        .. [1] http://en.wikipedia.org/wiki/T-test#Independent_two-sample_t-test
        .. [2] http://en.wikipedia.org/wiki/Welch%27s_t_test

        Examples
        --------

        >>> x = [[1,2,3,5,1], [12,31,54, np.nan], [10,12,6,74,11]]
        >>> ph.posthoc_ttest(x, p_adjust = 'holm')
        array([[-1.        ,  0.04600899,  0.31269089],
               [ 0.04600899, -1.        ,  0.6327077 ],
               [ 0.31269089,  0.6327077 , -1.        ]])

    '''

    if isinstance(x, DataFrame):
        if not sort:
            x[group_col] = Categorical(x[group_col], categories=x[group_col].unique(), ordered=True)

        x.sort_values(by=[group_col, val_col], ascending=True, inplace=True)
        x_lens = x.groupby(by=group_col)[val_col].count().values
        x_lens_cumsum = np.insert(np.cumsum(x_lens), 0, 0)[:-1]
        x_grouped = np.array([x[val_col][j:(j + x_lens[i])] for i, j in enumerate(x_lens_cumsum)])

    else:
        x = np.array(x)
        x_grouped = np.array([np.asarray(a)[~np.isnan(a)] for a in x])
        x_lens = np.asarray([len(a) for a in x_grouped])
        x_lens_cumsum = np.insert(np.cumsum(x_lens), 0, 0)[:-1]

    if any(x_lens == 0):
        raise ValueError("All groups must contain data")

    x_len = len(x_grouped)
    vs = np.arange(x_len, dtype=np.float)[:,None].T.repeat(x_len, axis=0)
    tri_upper = np.triu_indices(vs.shape[0], 1)
    tri_lower = np.tril_indices(vs.shape[0], -1)
    vs[:,:] = 0

    def compare_pooled(i, j):
        diff = x_means[i] - x_means[j]
        se_diff = pooled_sd * np.sqrt(1 / x_lens[i] + 1 / x_lens[j])
        t_value = diff / se_diff
        return 2 * ss.t.cdf(-np.abs(t_value), x_totaldegf)

    combs = it.combinations(range(x_len), 2)

    if pool_sd:
        x_means = np.asarray([np.mean(xi) for xi in x_grouped])
        x_sd = np.asarray([np.std(xi, ddof=1) for xi in x_grouped])
        x_degf = x_lens - 1
        x_totaldegf = np.sum(x_degf)
        pooled_sd = np.sqrt(np.sum(x_sd ** 2 * x_degf) / x_totaldegf)

        for i, j in combs:
            vs[i, j] = compare_pooled(i, j)
    else:
        for i,j in combs:
            vs[i, j] = ss.ttest_ind(x_grouped[i], x_grouped[j], equal_var=equal_var)[1]

    if p_adjust:
        vs[tri_upper] = multipletests(vs[tri_upper], method = p_adjust)[1]

    vs[tri_lower] = vs.T[tri_lower]
    np.fill_diagonal(vs, -1)

    if isinstance(x, DataFrame):
        groups_unique = x[group_col].unique()
        return DataFrame(vs, index=groups_unique, columns=groups_unique)
    else:
        return vs

def posthoc_tukey_hsd(x, g, alpha = 0.05):

    '''Pairwise comparisons with TukeyHSD confidence intervals. This is a
    convenience function to make statsmodels pairwise_tukeyhsd() method more
    applicable for further use.

        Parameters
        ----------
        x : array_like or pandas Series object, 1d
            An array, any object exposing the array interface, containing
            the response variable. NaN values will cause an error. Please
            handle manually.

        g : array_like or pandas Series object, 1d
            An array, any object exposing the array interface, containing
            the groups' names. Can be string or integers.

        alpha : float, optional
            Significance level for the test. Default is 0.05.

        Returns
        -------
        Numpy ndarray where 0 is False (not significant), 1 is True (significant),
        and -1 is for diagonal elements.

        Examples
        --------

        >>> x = [[1,2,3,4,5], [35,31,75,40,21], [10,6,9,6,1]]
        >>> g = [['a'] * 5, ['b'] * 5, ['c'] * 5]
        >>> ph.posthoc_tukey_hsd(np.concatenate(x), np.concatenate(g))
        array([[-1,  1,  0],
               [ 1, -1,  1],
               [ 0,  1, -1]])

    '''

    result = pairwise_tukeyhsd(x, g, alpha=0.05)
    groups = np.array(result.groupsunique, dtype=np.str)
    groups_len = len(groups)

    vs = np.arange(groups_len, dtype=np.int)[:,None].T.repeat(groups_len, axis=0)

    for a in result.summary()[1:]:
        a0 = str(a[0])
        a1 = str(a[1])
        a0i = np.where(groups == a0)[0][0]
        a1i = np.where(groups == a1)[0][0]
        vs[a0i, a1i] = 1 if str(a[5]) == 'True' else 0

    vs = np.triu(vs)
    np.fill_diagonal(vs, -1)
    tri_lower = np.tril_indices(vs.shape[0], -1)
    vs[tri_lower] = vs.T[tri_lower]


    return vs

def posthoc_mannwhitney(x, val_col = None, group_col = None, use_continuity = True, alternative = 'two-sided', p_adjust = None, sort = True):

    '''Pairwise comparisons with Mann-Whitney rank test. This is also known
    as pairwise two-sample Wilcoxon test.

        Parameters
        ----------
        x : array_like or pandas DataFrame object
            An array, any object exposing the array interface or a pandas
            DataFrame. Array must be two-dimensional. Second dimension may
            vary, i.e. groups may have different lengths.

        val_col : str, optional
            Must be specified if x is a pandas DataFrame object.
            The name of a column that contains values.

        group_col : str, optional
            Must be specified if x is a pandas DataFrame object.
            The name of a column that contains group names.

        use_continuity : bool, optional
            Whether a continuity correction (1/2.) should be taken into account.
            Default is True.

        alternative : {'two-sided', 'less', or ‘greater’}, optional
            Whether to get the p-value for the one-sided hypothesis
            ('less' or 'greater') or for the two-sided hypothesis ('two-sided').
            Defaults to 'two-sided'.

        p_adjust : str, optional
            Method for adjusting p values.
            See statsmodels.sandbox.stats.multicomp for details.
            Available methods are:
                'bonferroni' : one-step correction
                'sidak' : one-step correction
                'holm-sidak' : step-down method using Sidak adjustments
                'holm' : step-down method using Bonferroni adjustments
                'simes-hochberg' : step-up method  (independent)
                'hommel' : closed method based on Simes tests (non-negative)
                'fdr_bh' : Benjamini/Hochberg  (non-negative)
                'fdr_by' : Benjamini/Yekutieli (negative)
                'fdr_tsbh' : two stage fdr correction (non-negative)
                'fdr_tsbky' : two stage fdr correction (non-negative)

        sort : bool, optional
            Specifies whether to sort DataFrame by group_col or not. Recommended
            unless you sort your data manually.

        Returns
        -------
        Numpy ndarray if x is an array-like object else pandas DataFrame of p values.

        Examples
        --------

        >>> x = [[1,2,3,4,5], [35,31,75,40,21], [10,6,9,6,1]]
        >>> ph.posthoc_mannwhitney(x, p_adjust = 'holm')
        array([[-1.       ,  0.0357757,  0.114961 ],
               [ 0.0357757, -1.       ,  0.0357757],
               [ 0.114961 ,  0.0357757, -1.       ]])

    '''

    if isinstance(x, DataFrame):
        if not sort:
            x[group_col] = Categorical(x[group_col], categories=x[group_col].unique(), ordered=True)

        x.sort_values(by=[group_col, val_col], ascending=True, inplace=True)
        x_lens = x.groupby(by=group_col)[val_col].count().values
        x_lens_cumsum = np.insert(np.cumsum(x_lens), 0, 0)[:-1]
        x_grouped = np.array([x[val_col][j:(j + x_lens[i])] for i, j in enumerate(x_lens_cumsum)])

    else:
        x = np.array(x)
        x_grouped = np.array([np.asarray(a)[~np.isnan(a)] for a in x])
        x_lens = np.asarray([len(a) for a in x_grouped])
        x_lens_cumsum = np.insert(np.cumsum(x_lens), 0, 0)[:-1]

    if any(x_lens == 0):
        raise ValueError("All groups must contain data")

    x_len = len(x_grouped)
    vs = np.arange(x_len, dtype=np.float)[:,None].T.repeat(x_len, axis=0)
    tri_upper = np.triu_indices(vs.shape[0], 1)
    tri_lower = np.tril_indices(vs.shape[0], -1)
    vs[:,:] = 0

    combs = it.combinations(range(x_len), 2)

    for i,j in combs:
        vs[i, j] = ss.mannwhitneyu(x_grouped[i], x_grouped[j], use_continuity=use_continuity, alternative=alternative)[1]

    if p_adjust:
        vs[tri_upper] = multipletests(vs[tri_upper], method = p_adjust)[1]
    vs[tri_lower] = vs.T[tri_lower]
    np.fill_diagonal(vs, -1)

    if isinstance(x, DataFrame):
        groups_unique = x[group_col].unique()
        return DataFrame(vs, index=groups_unique, columns=groups_unique)
    else:
        return vs<|MERGE_RESOLUTION|>--- conflicted
+++ resolved
@@ -426,12 +426,8 @@
     else:
         return vs
 
-<<<<<<< HEAD
 
 def posthoc_durbin(x, y_col = None, block_col = None, group_col = None, melted = True, sort = False, p_adjust = None):
-=======
-def posthoc_durbin(x, y_col = None, block_col = None, group_col = None, melted = False, sort = False, p_adjust = None):
->>>>>>> 8091b0ca
 
     '''Pairwise post-hoc test for multiple comparisons of rank sums according to
     Durbin and Conover for a two-way balanced incomplete block design (BIBD).
@@ -530,7 +526,6 @@
         x.sort_values(by=[block_col, group_col], ascending=True, inplace=True)
 
     else:
-<<<<<<< HEAD
         x = np.array(x)
         x = DataFrame(x, index=np.arange(x.shape[0]), columns=np.arange(x.shape[1]))
 
@@ -543,6 +538,9 @@
             x.index.name = block_col
             x = x.reset_index().melt(id_vars=block_col, var_name=group_col, value_name=y_col)
         else:
+            if not all([block_col, group_col, y_col]):
+                raise ValueError('block_col, group_col, y_col should be explicitly specified if using melted matrix')
+
             x.columns[group_col] = 'groups'
             x.columns[block_col] = 'blocks'
             x.columns[y_col] = 'y'
@@ -550,12 +548,6 @@
             block_col = 'blocks'
             y_col = 'y'
 
-=======
-        group_col = group_col if group_col else 'groups'
-        block_col = block_col if block_col else 'blocks'
-        y_col = y_col if y_col else 'y'
-        x = np.array(x)
->>>>>>> 8091b0ca
 
         if not melted:
             x = DataFrame(x, index=np.arange(x.shape[0])+1, columns=np.arange(x.shape[1])+1)
