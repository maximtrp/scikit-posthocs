--- conflicted
+++ resolved
@@ -219,14 +219,11 @@
         else:
             return arr
 
-<<<<<<< HEAD
-=======
-def outliers_gesd(x, outliers = 5, hypo = False, report = False, alpha=0.05):
->>>>>>> b86d5f4c
 
 def outliers_gesd(
         x: Union[List, np.ndarray],
         outliers: int = 5,
+        hypo: bool = False,
         report: bool = False,
         alpha: float = 0.05) -> Union[np.ndarray, str]:
     """The generalized (Extreme Studentized Deviate) ESD test is used
@@ -243,9 +240,6 @@
         Number of potential outliers to test for. Test is two-tailed, i.e.
         maximum and minimum values are checked for potential outliers.
 
-<<<<<<< HEAD
-    report : bool
-=======
     hypo : bool, optional
         Specifies whether to return a bool value of a hypothesis test result.
         Returns True when we can reject the null hypothesis. Otherwise, False.
@@ -254,7 +248,6 @@
         2) False - return a filtered array without an outlier (default)
 
     report : bool, optional
->>>>>>> b86d5f4c
         Specifies whether to return a summary table of the test.
         Available options are:
         1) True - return a summary table
@@ -382,5 +375,5 @@
                 data = data.astype('bool')
             else:
                 data = np.delete(data, ms[np.max(np.where(rs > ls))])
-        
+
         return data